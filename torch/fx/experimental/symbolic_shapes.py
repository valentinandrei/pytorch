--- conflicted
+++ resolved
@@ -255,13 +255,6 @@
         else:
             op = getattr(operator, method)
         if SYM_FUNCTION_MODE:
-<<<<<<< HEAD
-=======
-            if method in ["ceil"]:
-                op = getattr(math, method)
-            else:
-                op = getattr(operator, method)
->>>>>>> 61a58986
             return _handle_sym_dispatch(op, (self,), {})
         # TODO: consider constant prop here
         expr = self.shape_env.replace(self.expr)
