#include <ATen/core/ivalue.h>
#include <caffe2/serialize/file_adapter.h>
#include <caffe2/serialize/inline_container.h>
#include <torch/csrc/jit/api/compilation_unit.h> // removed after using simple type_resolver/obj_loader
#include <torch/csrc/jit/mobile/import.h> // removed after using simple type_resolver/obj_loader
#include <torch/csrc/jit/mobile/model_compatibility.h>
#include <torch/csrc/jit/mobile/type_parser.h>
#include <torch/csrc/jit/serialization/import_export_constants.h>
#include <torch/csrc/jit/serialization/import_read.h>

#include <sstream>
#include <string>
#include <unordered_set>
#include <vector>

namespace c10 {
TypePtr parseType(const std::string& pythonStr);
} // namespace c10

namespace torch {
namespace jit {

using caffe2::serialize::FileAdapter;
using caffe2::serialize::IStreamAdapter;
using caffe2::serialize::PyTorchStreamReader;
using caffe2::serialize::ReadAdapterInterface;

c10::IValue readArchive(
    const std::string& archive_name,
    PyTorchStreamReader& stream_reader) {
  c10::optional<at::Device> device;
  std::shared_ptr<CompilationUnit> compilation_unit =
      std::make_shared<CompilationUnit>();

  // TODO (T90180710): Simplify type_resolver and obj_loader when getting
  // bytecode version from model
  auto type_resolver = [&](const c10::QualifiedName& qn) {
    return typeResolverMobile(qn, compilation_unit);
  };

  std::shared_ptr<mobile::CompilationUnit> mobile_compilation_unit =
      std::make_shared<mobile::CompilationUnit>();
  auto obj_loader = [&](at::StrongTypePtr type, IValue input) {
    return objLoaderMobile(type, input, *mobile_compilation_unit);
  };
  bool bytecode_tensor_in_constants_archive =
      (archive_name == "bytecode" && !isTensorInBytecodeArchive(stream_reader));
  auto ivalues = torch::jit::readArchiveAndTensors(
      archive_name,
      /*pickle_prefix=*/"",
      /*tensor_prefix=*/
      bytecode_tensor_in_constants_archive ? "constants/" : "",
      type_resolver,
      obj_loader,
      device,
      stream_reader);
  return ivalues;
}

std::vector<IValue> get_bytecode_ivalues(PyTorchStreamReader& reader) {
  return std::move(*readArchive("bytecode", reader).toTuple()).elements().vec();
}

/********************** Bytecode **********************/

// Forward declare
uint64_t _get_model_bytecode_version(
    const std::vector<IValue>& bytecode_ivalues);

uint64_t _get_model_bytecode_version(std::istream& in) {
  std::unique_ptr<IStreamAdapter> rai = std::make_unique<IStreamAdapter>(&in);
  return _get_model_bytecode_version(std::move(rai));
}

uint64_t _get_model_bytecode_version(const std::string& filename) {
  std::unique_ptr<FileAdapter> rai = std::make_unique<FileAdapter>(filename);
  return _get_model_bytecode_version(std::move(rai));
}

uint64_t _get_model_bytecode_version(
    std::shared_ptr<ReadAdapterInterface> rai) {
  if (!check_zip_file(rai)) {
    TORCH_CHECK(
        false,
        "Failed to open .ptl file please ensure the model was exported for mobile");
  }
  PyTorchStreamReader reader(std::move(rai));
  auto bytecode_values = get_bytecode_ivalues(reader);
  return _get_model_bytecode_version(bytecode_values);
}

uint64_t _get_model_bytecode_version(
    const std::vector<IValue>& bytecode_ivalues) {
  if (!bytecode_ivalues.empty() && bytecode_ivalues[0].isInt()) {
    int64_t model_version = bytecode_ivalues[0].toInt();
    TORCH_CHECK(
        model_version > 0,
        "Expected model bytecode version > 0 got ",
        model_version);
    return static_cast<uint64_t>(model_version);
  }
  TORCH_CHECK(false, "Failed to get bytecode version.");
}

/********************** Operators and Info **********************/

// Forward declare
std::unordered_map<std::string, OperatorInfo> _get_model_ops_and_info(
    std::vector<IValue> bytecode_ivalues);

std::unordered_map<std::string, OperatorInfo> _get_model_ops_and_info(
    std::istream& in) {
  std::unique_ptr<IStreamAdapter> rai = std::make_unique<IStreamAdapter>(&in);
  return _get_model_ops_and_info(std::move(rai));
}

std::unordered_map<std::string, OperatorInfo> _get_model_ops_and_info(
    const std::string& filename) {
  std::unique_ptr<FileAdapter> rai = std::make_unique<FileAdapter>(filename);
  return _get_model_ops_and_info(std::move(rai));
}

std::unordered_map<std::string, OperatorInfo> _get_model_ops_and_info(
    std::shared_ptr<ReadAdapterInterface> rai) {
  if (!check_zip_file(rai)) {
    TORCH_WARN("Failed to open zip file for model ops.");
    return std::unordered_map<std::string, OperatorInfo>{};
  }
  PyTorchStreamReader reader(std::move(rai));
  auto bytecode_values = get_bytecode_ivalues(reader);
  return _get_model_ops_and_info(bytecode_values);
}

/* A function to retrieve the root (top level) operators of a model and their
 * corresponding compatibility info. These root operators can call other
 * operators within them (traced ops), and a root op can call many different
 * traced ops depending on internal code paths in the root op. These traced ops
 * are not returned by this function. Those operators are abstracted into the
 * runtime as an implementation detail (and the traced ops themselves can also
 * call other operators) making retrieving them difficult and their value from
 * this api negligible since they will differ between which runtime version the
 * model is run on. Because of this, there is a false positive this api can't
 * prevent in a compatibility usecase. All the root ops of a model are present
 * in a target runtime, but not all the traced ops are which prevents a model
 * from being able to run.
 **/
std::unordered_map<std::string, OperatorInfo> _get_model_ops_and_info(
    std::vector<IValue> bytecode_ivalues) {
  constexpr uint64_t min_version_with_schema = 6;
  if (_get_model_bytecode_version(bytecode_ivalues) < min_version_with_schema) {
    TORCH_WARN(
        "Only models with bytecode version 6 and above contain operator schema information. Please re-export your model to generate it");
  }
  std::unordered_map<std::string, OperatorInfo> result;
  if (bytecode_ivalues.empty()) {
    TORCH_WARN("Failed to get model ops and info.");
    return result;
  }
  // loop over all the functions in the bytecode
  for (const auto i : c10::irange(1, bytecode_ivalues.size())) {
    // descend to the operators list
    const auto& method_tuple = bytecode_ivalues.at(i).toTupleRef().elements();
    auto operators_tuple = method_tuple.at(1).toTupleRef().elements()[1];
    auto operators = operators_tuple.toTupleRef().elements()[1];
    for (auto& op_tuple : operators.toTupleRef().elements()) {
      const auto& op = op_tuple.toTupleRef().elements();

      // grab name
      std::string op_name = op.at(0).toStringRef();
      std::string op_overload_name = op.at(1).toStringRef();
      if (op_overload_name != "") {
        op_name.append(".");
        op_name.append(op_overload_name);
      }

      // grab schema size
      if (op.size() > 2) {
        result.emplace(op_name, OperatorInfo{(int)op.at(2).toInt()});
      } else { // no schema information use default
        result.emplace(op_name, OperatorInfo{});
      }
    }
  }
  return result;
}

/********************** Get Type Table **********************/

// Forward declare
std::unordered_set<std::string> _get_mobile_model_contained_types(
    const std::vector<IValue>& bytecode_ivalues);

std::unordered_set<std::string> _get_mobile_model_contained_types(
    std::istream& in) {
  std::unique_ptr<IStreamAdapter> rai = std::make_unique<IStreamAdapter>(&in);
  return _get_mobile_model_contained_types(std::move(rai));
}

std::unordered_set<std::string> _get_mobile_model_contained_types(
    const std::string& filename) {
  std::unique_ptr<FileAdapter> rai = std::make_unique<FileAdapter>(filename);
  return _get_mobile_model_contained_types(std::move(rai));
}

std::unordered_set<std::string> _get_mobile_model_contained_types(
    std::shared_ptr<ReadAdapterInterface> rai) {
  if (!check_zip_file(rai)) {
    TORCH_CHECK(
        false,
        "Failed to open .ptl file please ensure the model was exported for mobile");
  }
  PyTorchStreamReader reader(std::move(rai));
  auto bytecode_values = get_bytecode_ivalues(reader);
  return _get_mobile_model_contained_types(bytecode_values);
}

// Get deduplicate type table given bytecode, and each string is a atomic type,
// like str, Tensor and etc. For example,
// input: "Dict[int, Tuple[Tensor, Tensor, Tensor]]"
// output: {Dict, int, Tuple, Tensor}
std::unordered_set<std::string> _get_mobile_model_contained_types(
    const std::vector<IValue>& bytecode_ivalues) {
  std::unordered_set<std::string> contained_types;
  // To avoid parsing same type twice, declare $parsed_type_names_records and
  // use type name (string, ex: "Dict[int, Tuple[Tensor, Tensor, Tensor]]") as
  // the hash to record which types are parsed.
  std::unordered_set<std::string> parsed_type_names_records;
  for (const auto i : c10::irange(1, bytecode_ivalues.size())) {
<<<<<<< HEAD
    const auto& method_tuple = bytecode_ivalues.at(i).toTuple()->elements();
    auto type_table_tuple =
        method_tuple.at(1).toTuple()->elements()[BYTECODE_INDEX_TYPE];
    const auto& type_table =
        type_table_tuple.toTuple()->elements()[1].toTuple()->elements();
=======
    const auto& method_tuple = bytecode_ivalues.at(i).toTupleRef().elements();
    auto type_table_tuple =
        method_tuple.at(1).toTupleRef().elements()[BYTECODE_INDEX_TYPE];
    const auto& type_table =
        type_table_tuple.toTupleRef().elements()[1].toTupleRef().elements();

>>>>>>> 0b2f68ea
    // type_table is a list of IValue, and each IValue is a string,
    // for example: "Dict[int, Tuple[Tensor, Tensor, Tensor]]"
    std::vector<std::string> type_name_list;
    for (const auto& type_definition : type_table) {
      std::unordered_set<std::string> type_tokens;
      std::string type_name = type_definition.toString()->string();
      type_name_list.emplace_back(type_name);
    }
    at::TypeParser parser(type_name_list);
    parser.parseList();
    contained_types = parser.getContainedTypes();
  }

  return contained_types;
}

/********************** Compatibility Checker **********************/

ModelCompatibilityInfo ModelCompatibilityInfo::get(std::istream& in) {
  std::unique_ptr<IStreamAdapter> rai = std::make_unique<IStreamAdapter>(&in);
  return get(std::move(rai));
}

ModelCompatibilityInfo ModelCompatibilityInfo::get(
    const std::string& filename) {
  std::unique_ptr<FileAdapter> rai = std::make_unique<FileAdapter>(filename);
  return get(std::move(rai));
}

ModelCompatibilityInfo ModelCompatibilityInfo::get(
    std::shared_ptr<caffe2::serialize::ReadAdapterInterface> rai) {
  if (!check_zip_file(rai)) {
    TORCH_CHECK(
        false, "Failed to open zip file for model compatibility information");
  }
  PyTorchStreamReader reader(std::move(rai));
  std::vector<IValue> bytecode_values = get_bytecode_ivalues(reader);
  uint64_t model_bytecode_version =
      _get_model_bytecode_version(bytecode_values);
  auto model_info = _get_model_ops_and_info(bytecode_values);
  std::unordered_set<std::string> type_table =
      _get_mobile_model_contained_types(bytecode_values);
  return ModelCompatibilityInfo{model_bytecode_version, model_info, type_table};
}

ModelCompatCheckResult is_compatible(
    RuntimeCompatibilityInfo runtime_info,
    ModelCompatibilityInfo model_info) {
  ModelCompatCheckResult result = {ModelCompatibilityStatus::OK, {}};
  // Check that the models bytecode version is less than or equal to
  // kMaxSupportedBytecodeVersion from the runtime
  if (model_info.bytecode_version > runtime_info.bytecode_version) {
    result.status = ModelCompatibilityStatus::ERROR;
    std::ostringstream s;
    s << "model bytecode version " << model_info.bytecode_version
      << "is greater than the runtimes " << runtime_info.bytecode_version;
    result.errors.emplace_back(s.str());
  }

  std::unordered_set<std::string> supported_type = runtime_info.supported_types;

  // Check type table
  for (const auto& type_name : model_info.type_table) {
    if (supported_type.find(type_name) == supported_type.end()) {
      result.status = ModelCompatibilityStatus::ERROR;
      std::ostringstream s;
      s << "Primitive type: '" << type_name
        << "' is not supported in current runtime";
      result.errors.push_back(s.str());
    }
  }

  // Check operators
  std::unordered_map<std::string, OperatorInfo> operator_info =
      model_info.operator_info;
  for (auto const& op : operator_info) {
    std::string op_name = op.first;
    OperatorInfo model_op_info = op.second;

    // Check if operator not present in runtime
    if (runtime_info.operator_info.find(op_name) ==
        runtime_info.operator_info.end()) {
      result.status = ModelCompatibilityStatus::ERROR;
      std::ostringstream s;
      s << "Operator '" << op_name << "' missing from runtime (not found)";
      result.errors.push_back(s.str());
    } else {
      OperatorInfo runtime_op_info = runtime_info.operator_info.at(op_name);

      // If the runtime op has no schema information its a false alarm and isn't
      // actually useable
      if (!runtime_op_info.num_schema_args.has_value()) {
        result.status = ModelCompatibilityStatus::ERROR;
        std::ostringstream s;
        s << "Operator '" << op_name
          << "' missing from runtime (missing schema)";
        result.errors.push_back(s.str());
      } else {
        // Check if the model operator has schema information. If it doesn't
        // then the model is from a bytecode version < 6 and we are done. If the
        // model has more args than the runtime, then the runtime can't know
        // what to do so we aren't compatible. If the runtime has more args than
        // the model then we can just use default values and be fine.
        if (model_op_info.num_schema_args.has_value() &&
            (model_op_info.num_schema_args.value() >
             runtime_op_info.num_schema_args.value())) {
          std::ostringstream s;
          s << "Operator schema for'" << op_name << "' has "
            << model_op_info.num_schema_args.value()
            << " args in model but only "
            << runtime_op_info.num_schema_args.value() << " in the runtime";
          result.errors.push_back(s.str());
        }
      }
    }
  }
  return result;
}

} // namespace jit
} // namespace torch<|MERGE_RESOLUTION|>--- conflicted
+++ resolved
@@ -226,20 +226,12 @@
   // the hash to record which types are parsed.
   std::unordered_set<std::string> parsed_type_names_records;
   for (const auto i : c10::irange(1, bytecode_ivalues.size())) {
-<<<<<<< HEAD
-    const auto& method_tuple = bytecode_ivalues.at(i).toTuple()->elements();
-    auto type_table_tuple =
-        method_tuple.at(1).toTuple()->elements()[BYTECODE_INDEX_TYPE];
-    const auto& type_table =
-        type_table_tuple.toTuple()->elements()[1].toTuple()->elements();
-=======
     const auto& method_tuple = bytecode_ivalues.at(i).toTupleRef().elements();
     auto type_table_tuple =
         method_tuple.at(1).toTupleRef().elements()[BYTECODE_INDEX_TYPE];
     const auto& type_table =
         type_table_tuple.toTupleRef().elements()[1].toTupleRef().elements();
 
->>>>>>> 0b2f68ea
     // type_table is a list of IValue, and each IValue is a string,
     // for example: "Dict[int, Tuple[Tensor, Tensor, Tensor]]"
     std::vector<std::string> type_name_list;
