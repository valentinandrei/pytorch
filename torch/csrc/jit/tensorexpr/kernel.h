--- conflicted
+++ resolved
@@ -11,7 +11,10 @@
 namespace jit {
 namespace tensorexpr {
 
-<<<<<<< HEAD
+// Returns true if the TE fuser supports this conv2d.
+bool conv2dIsSupported(const Node* node);
+// Returns true if the TE fuser supports this matmul.
+bool matmulIsSupported(const Node* node);
 template <typename T>
 inline std::vector<int64_t> bufferSizes(const T& t) {
   std::vector<int64_t> sizes;
@@ -22,12 +25,6 @@
 }
 using ArgNone = c10::monostate;
 using ArgValue = c10::variant<tensorexpr::BufHandle, tensorexpr::VarHandle, double, int64_t, bool, ArgNone>;
-=======
-// Returns true if the TE fuser supports this conv2d.
-bool conv2dIsSupported(const Node* node);
-// Returns true if the TE fuser supports this matmul.
-bool matmulIsSupported(const Node* node);
->>>>>>> b1282bc1
 
 class TORCH_API TensorExprKernel {
   struct ConstantDescr {
@@ -92,14 +89,10 @@
 
   ExprHandle constant(const ArgValue& v);
   ExprHandle constant(const torch::jit::Value* v);
-<<<<<<< HEAD
+  ExprHandle broadcast(const Buf* b, const std::vector<ExprHandle>& axes);
   ExprHandle broadcastBufTemp(  // TODO(chilli): switch over to this when finished refactoring
       BufHandle b,
       const std::vector<ExprHandle>& axes);
-  ExprHandle broadcast(Tensor* t, const std::vector<ExprHandle>& axes);
-=======
-  ExprHandle broadcast(const Buf* b, const std::vector<ExprHandle>& axes);
->>>>>>> b1282bc1
   ExprHandle chunk(
       const Buf* b,
       size_t chunkIdx,
