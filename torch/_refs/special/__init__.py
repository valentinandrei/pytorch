--- conflicted
+++ resolved
@@ -4,14 +4,8 @@
 import torch._prims as prims
 import torch._prims.utils as utils
 import torch._refs as refs
-<<<<<<< HEAD
 
 from typing import Sequence, Optional, Union, Callable, List, Tuple
-=======
-from torch._prims.utils import TensorLikeType
-from torch._prims.wrappers import out_wrapper, elementwise_type_promotion_wrapper
-from torch._refs import _make_elementwise_unary_reference
->>>>>>> d4345ed0
 from torch._decomp import register_decomposition
 from torch._prims.utils import (
     TensorLike,
@@ -65,9 +59,8 @@
         eps = -1.0
     lo = eps
     hi = 1 - eps
-<<<<<<< HEAD
-    self = torch.clamp(self, lo, hi)
-    return (self / (1 - self)).log()
+    self = refs.clamp(self, lo, hi)
+    return refs.log(refs.true_divide(self, refs.sub(1, self)))
 
 
 def _xlog1py(
@@ -75,8 +68,6 @@
 ):
     assert isinstance(a, TensorLike) or isinstance(b, TensorLike)
 
-    # torch.xlog1py supports scalar inputs but torch.log does not.
-    # TODO Add support for scalar inputs to refs.log (and other elementwise unary ops)
     if isinstance(a, TensorLike):
         if isinstance(b, Number):
             b = prims.scalar_tensor(b, dtype=a.dtype, device=a.device)
@@ -88,7 +79,6 @@
         elif utils.is_cpu_scalar_tensor(a):
             a = prims.device_put(a, device=b.device)
 
-    # TODO use refs.where after resolving issue #78050
     rhs = refs.where(refs.eq(a, 0), 0, refs.mul(a, refs.log1p(b)))
     return refs.where(refs.isnan(b), float("nan"), rhs)
 
@@ -104,8 +94,4 @@
     prims.zeta,
     type_promotion_kind=utils.ELEMENTWISE_TYPE_PROMOTION_KIND.INT_TO_FLOAT,
     aten_op=torch.ops.aten.special_zeta,
-)
-=======
-    self = refs.clamp(self, lo, hi)
-    return refs.log(refs.true_divide(self, refs.sub(1, self)))
->>>>>>> d4345ed0
+)