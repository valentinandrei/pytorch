--- conflicted
+++ resolved
@@ -33,16 +33,13 @@
     "i1e",
     "log_ndtr",
     "logit",
-<<<<<<< HEAD
-    "xlog1py",
-=======
     "log_softmax",
->>>>>>> f3cc588d
     "multigammaln",
     "ndtr",
     "ndtri",
     "softmax",
     "spherical_bessel_j0",
+    "xlog1py",
     "zeta",
 ]
 
