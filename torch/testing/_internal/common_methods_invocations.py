--- conflicted
+++ resolved
@@ -9266,15 +9266,6 @@
            skips=(
                # JIT tests don't work with Tensor keyword arguments
                # https://github.com/pytorch/pytorch/issues/58507
-<<<<<<< HEAD
-               DecorateInfo(unittest.skip("Skipped!"), 'TestJit', 'test_variant_consistency_jit'),),),
-    OpInfo('bucketize',
-           dtypes=all_types_and(torch.bfloat16),
-           dtypesIfCUDA=all_types(),
-           sample_inputs_func=sample_inputs_bucketize,
-           supports_autograd=False,
-           ),
-=======
                # RuntimeError:
                # undefined value tensor:
                #   File "<string>", line 3
@@ -9283,7 +9274,14 @@
                #                                          ~~~~~~ <--- HERE
                DecorateInfo(unittest.skip("Skipped!"), 'TestJit', 'test_variant_consistency_jit'),
            )),
->>>>>>> 10f62942
+    OpInfo('bucketize',
+           dtypes=all_types_and(torch.bfloat16),
+           dtypesIfCUDA=all_types(),
+           sample_inputs_func=sample_inputs_bucketize,
+           supports_autograd=False,
+           skips=(
+               DecorateInfo(unittest.skip("Skipped!"), 'TestJit', 'test_variant_consistency_jit'),
+           )),
     OpInfo('cat',
            ref=lambda input_seq, dim=0, **kwargs: np.concatenate(input_seq, axis=dim, **kwargs),
            aliases=('concat',),
