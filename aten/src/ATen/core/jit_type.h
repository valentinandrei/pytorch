#pragma once

#include <ATen/core/custom_class.h>
#include <ATen/core/jit_type_base.h>
#include <ATen/core/TensorBody.h>
#include <ATen/core/functional.h>
#include <ATen/core/symbol.h>
#include <ATen/core/type_factory.h>
#include <ATen/core/qualified_name.h>
#include <c10/util/TypeList.h>
#include <c10/util/Optional.h>
#include <c10/core/SymFloat.h>

#include <array>
#include <memory>
#include <ostream>
#include <sstream>
#include <type_traits>

namespace torch {
namespace jit {
struct Function;
} // namespace jit
} // namespace torch

namespace c10 {

template<class Key, class Value>
class Dict;
struct IValue;
struct FunctionSchema;
struct NamedType;
using OptNameList = c10::optional<std::vector<std::string>>;

void standardizeVectorForUnion(std::vector<TypePtr>& reference, std::vector<TypePtr>* to_fill);
void standardizeVectorForUnion(std::vector<TypePtr>* to_flatten);

inline bool is_contiguous_strides(
    const IntArrayRef sizes,
    const IntArrayRef strides) {
  int n_dim = static_cast<int>(sizes.size());
  if (n_dim == 0) {
    return true;
  }

  if (strides[n_dim - 1] != 1) {
    return false;
  }

  for (int i = n_dim - 2; i >= 0; i--) {
    if (strides[i] != strides[i + 1] * sizes[i + 1]) {
      return false;
    }
  }
  return true;
}

struct AnyType;
using AnyTypePtr = SingletonTypePtr<AnyType>;
// Any is the top of the type hierarchy, all other types are subtypes
// T <: Any, forall T
struct TORCH_API AnyType : public Type {
  bool equals(const Type& rhs) const override {
    return rhs.kind() == kind();
  }
  std::string str() const override {
    return "Any";
  }
  static const TypeKind Kind = TypeKind::AnyType;
  // global singleton
  static AnyTypePtr get();

 private:
  AnyType() : Type(TypeKind::AnyType) {}
};

inline std::string toString(const Type& type) {
  return type.str();
}

// Shim for compatibility with code that uses TypePtr.
inline std::string toString(const TypePtr& typePtr) {
  return toString(*typePtr);
}

inline bool operator!=(const Type& lhs, const Type& rhs) {
  return !(lhs == rhs);
}

// common base for all types that have a single sub element
// e.g. Future[T], Optional[T], List[T]
template <TypeKind K, typename T>
struct SingleElementType : public SharedType {
  static const TypeKind Kind = K;

  const TypePtr& getElementType() const {
    return elem;
  }

  bool hasFreeVariables() const override {
    return getElementType()->hasFreeVariables();
  }

  at::ArrayRef<TypePtr> containedTypes() const override {
    return elem;
  }

  bool equals(const Type& rhs) const override {
    if (auto rhs_ = rhs.cast<T>()) {
      return *getElementType() == *rhs_->getElementType();
    }
    return false;
  }

 protected:
  SingleElementType(TypePtr elem) : SharedType(Kind), elem(std::move(elem)) {
    if (!this->elem) {
      throw std::runtime_error(c10::str(
            "Can not create ", typeKindToString(Kind), " with None type"));
    }
  }

 private:
  TypePtr elem;
};

struct UnionType;
using UnionTypePtr = std::shared_ptr<UnionType>;
struct TORCH_API UnionType : public SharedType {
  friend struct Type;

  static const TypeKind Kind = TypeKind::UnionType;

  bool isSubtypeOfExt(const Type& rhs_, std::ostream* why_not) const override;

  std::string str() const override;

  static UnionTypePtr create(std::vector<TypePtr> reference);

  bool equals(const Type& rhs) const override;

  bool isUnionType() const override {
    return true;
  }

  at::ArrayRef<TypePtr> containedTypes() const override {
    return types_;
  }

  // For testing purposes only
  at::ArrayRef<TypePtr> getTypes() const {
    return types_;
  }

  TypePtr createWithContained(std::vector<TypePtr> contained_types) const override {
    return create(std::move(contained_types));
  }

  bool canHoldType(const Type& type) const;

  bool hasFreeVariables() const override {
    return has_free_variables_;
  }

  c10::optional<TypePtr> toOptional() const;

  c10::optional<TypePtr> subtractTypeSet(std::vector<TypePtr>& to_subtract) const;

 protected:
    explicit UnionType(std::vector<TypePtr> types, TypeKind kind=TypeKind::UnionType);
    std::string annotation_str_impl(TypePrinter printer = nullptr) const override;
    std::string unionStr(
        TypePrinter printer = nullptr,
        bool is_annotation_str = false) const;
    // NOLINTNEXTLINE(cppcoreguidelines-non-private-member-variables-in-classes)
    bool has_free_variables_;
    // NOLINTNEXTLINE(cppcoreguidelines-non-private-member-variables-in-classes)
    std::vector<TypePtr> types_;
    // NOLINTNEXTLINE(cppcoreguidelines-non-private-member-variables-in-classes)
    bool can_hold_none_;

};

struct OptionalType;
using OptionalTypePtr = std::shared_ptr<OptionalType>;
// This type represents an optional type. There is one `Optional` for
// each element type. `Optional[T]` can accept both `T` and
// `None`(`c10::nullopt` in C++)
// Subtype hierarchy for Optional:
//     - Optional[T] <: Optional[R] iff T <: R
//     - T <: Optional[R] if T <: R
//     - None <: Optional[T] for all T
//     - Optional[T] == Union[T, None] for all T
struct TORCH_API OptionalType : public UnionType {
  static OptionalTypePtr create(TypePtr contained);

  static const TypeKind Kind = TypeKind::OptionalType;

  friend struct Type;

  bool equals(const Type& rhs) const override;

  const TypePtr& getElementType() const {
    return contained_;
  }

  at::ArrayRef<TypePtr> containedTypes() const override {
    return contained_;
  }

  std::string str() const override {
    std::stringstream ss;
    ss << getElementType()->str() << "?";
    return ss.str();
  }

  TypePtr createWithContained(
      std::vector<TypePtr> contained_types) const override {
    AT_ASSERT(contained_types.size() == 1);
    return create(std::move(contained_types[0]));
  }

  bool isSubtypeOfExt(const Type& rhs, std::ostream* why_not) const override;

  bool isUnionType() const override {
    return true;
  }

  // common cast Optional[Tensor] for undefined tensor type
  static TypePtr ofTensor();
  //
  // global singleton
  static TypePtr get(TypePtr inner);

 private:
  explicit OptionalType(TypePtr contained);

  TypePtr contained_;

  std::string annotation_str_impl(TypePrinter printer = nullptr) const override {
    std::stringstream ss;
    ss << "Optional[" << getElementType()->annotation_str(printer) << "]";
    return ss.str();
  }
};

template <typename T>
inline c10::optional<T> merge_primitive(
    const c10::optional<T>& a,
    const c10::optional<T>& b) {
  if (a.has_value() && b.has_value() && a.value() == b.value()) {
    return a;
  }
  return c10::optional<T>{};
}

// If we see `a + b + c`  and know that a, b, and c are the same size and have
// two dimensions (WxH), then we can generate a fused kernel for them. That
// fused kernel would likely have indexing math to handling both the W and H
// dimensions. However, if we knew the WxH dimensions were contiguous, we can
// pretend like we only have a single dimension, simplifying the indexing logic.
// This can be performed even if the dimensions are transposed,
// as long as a, b, and c are transposed in the same way.
// We'd like to have the compiler be able to do this dimensionality reduction,
// but simply knowing sizes is not enough.
// We can extend profiling to also record stride information.
// Rather than recording specific strides,
// we can simply order the strides from smallest to largest with
// `stride_indices` A contiguity marker on the smallest stride (c0) indicates
// the stride is precisely 1, otherwise a contiguity marker means that $stride_n
// = size_{n-1}*stride_{n-1}$
struct TORCH_API Stride {
  Stride() {}
  Stride(
      const c10::optional<size_t>& stride_index,
      c10::optional<bool> contiguous,
      const c10::optional<size_t>& stride)
      : stride_index_(stride_index), contiguous_(contiguous), stride_(stride) {}

  bool operator==(const Stride& b) const {
    return stride_index_ == b.stride_index_ && contiguous_ == b.contiguous_ &&
        stride_ == b.stride_;
  }

  bool isComplete() const {
    return stride_index_ && contiguous_ && stride_;
  }

  c10::optional<size_t> stride_index_;
  c10::optional<bool> contiguous_;
  c10::optional<size_t> stride_;
};

template <>
inline c10::optional<Stride> merge_primitive(
    const c10::optional<Stride>& a,
    const c10::optional<Stride>& b) {
  c10::optional<Stride> left = a;
  c10::optional<Stride> right = b;
  if (!left.has_value()) {
    left = {Stride()};
  }
  if (!right.has_value()) {
    right = {Stride()};
  }

  auto merged_index =
      merge_primitive(left->stride_index_, right->stride_index_);
  auto merged_cont = merge_primitive(left->contiguous_, right->contiguous_);
  auto merged_stride = merge_primitive(left->stride_, right->stride_);
  auto r = Stride(merged_index, merged_cont, merged_stride);
  // normalize
  if (!r.stride_index_.has_value() && !r.contiguous_.has_value() &&
      !r.stride_.has_value()) {
    return c10::optional<Stride>{};
  }

  return r;
}

struct TORCH_API ShapeSymbol {
  // needed for use in `std::map`
  ShapeSymbol() : value_(-1) {}
  // is this symbol a fixed/static dimension
  bool is_static() const {
    return value_ >= 0;
  };
  bool operator==(const ShapeSymbol& b) const {
    return value_ == b.value_;
  }
  bool operator<(const ShapeSymbol& b) const {
    return value_ < b.value_;
  }

  static ShapeSymbol fromStaticSize(int64_t val) {
    return ShapeSymbol(val);
  }
  int64_t static_size() const {
    TORCH_CHECK(is_static());
    return value_;
  };

  int64_t value() const {
    return value_;
  };

  static ShapeSymbol newSymbol() {
    return fromStaticSize(-static_cast<int64_t>(++num_symbols));
  };
  friend TORCH_API std::ostream& operator<<(
      std::ostream& os,
      const ShapeSymbol& s);

 private:
  ShapeSymbol(int64_t val) : value_(val) {}
  int64_t value_;
  static std::atomic<size_t> num_symbols;
};

inline ShapeSymbol merge_primitive(
    const ShapeSymbol& a,
    const ShapeSymbol& b) {
  if (a.is_static() && b.is_static() && a == b) {
    return a;
  }
  return ShapeSymbol::newSymbol();
}

// Shape of a Tensor represented with ShapeSymbol's. Unranked, ranked unknown
// dims, partially known and fully known shapes are all supported.
struct TORCH_API SymbolicShape {
  // Unranked shape constructor.
  SymbolicShape() : dims_(c10::nullopt) {}

  // Known rank but unknown dimentions.
  SymbolicShape(c10::optional<size_t> rank) : dims_(c10::nullopt) {
    if(!rank) {
      return;
    }

    std::vector<ShapeSymbol> shape_symbols;
    shape_symbols.reserve(*rank);
    for(size_t i = 0; i < *rank; ++i) {
      shape_symbols.push_back(ShapeSymbol::newSymbol());
    }
    dims_ = shape_symbols;
  }

  // Mix of known and unknown ranks
  SymbolicShape(const std::vector<c10::optional<int64_t>>& dims) {
    std::vector<ShapeSymbol> shape_symbols;
    shape_symbols.reserve(dims.size());
    for(c10::optional<int64_t> dim: dims) {
      if(!dim) {
        shape_symbols.push_back(ShapeSymbol::newSymbol());
      } else {
        shape_symbols.push_back(ShapeSymbol::fromStaticSize(*dim));
      }
    }
    dims_ = shape_symbols;
  }

  void dump() const;

  SymbolicShape(std::vector<ShapeSymbol> dims) : dims_(std::move(dims)) {}

  SymbolicShape(c10::IntArrayRef dims) {
    std::vector<ShapeSymbol> shape_symbols;
    shape_symbols.reserve(dims.size());
    for(int64_t dim : dims) {
      shape_symbols.push_back(ShapeSymbol::fromStaticSize(dim));
    }
    dims_ = shape_symbols;
  }

  ShapeSymbol operator[](size_t i) const {
    if (!dims_) {
      throw std::runtime_error("Rank isn't fixed");
    }
    return (*dims_).at(i);
  }

  ShapeSymbol at(size_t i) const {
    if (!dims_) {
      throw std::runtime_error("Rank isn't fixed");
    }
    return (*dims_).at(i);
  }

  // Returns rank or nullopt in case of unranked shape.
  c10::optional<size_t> rank() const {
    if(!dims_) {
      return c10::nullopt;
    }
    return dims_->size();
  }

  c10::optional<std::vector<ShapeSymbol>> sizes() const {
    return dims_;
  }

  c10::optional<std::vector<bool>> symbolicDims() const {
    if (!dims_) {
      return c10::nullopt;
    }
    auto symbolic_dims = std::vector<bool>();
    for (const ShapeSymbol& s : *dims_) {
      symbolic_dims.push_back(!s.is_static());
    }
    return symbolic_dims;
  }

  // Checks whether the shape is fully defined/complete, ie. rank and sizes
  // of every dimension are known.
  bool isComplete() const {
    if(!dims_) {
      return false;
    }
    for(auto d : *dims_) {
      if(!d.is_static()) {
        return false;
      }
    }
    return true;
  }

  // Create new SymbolicShape that is result of merging self and another
  // SymbolicShape. Only dimensions that are static and equal will be
  // preserved.
  // If either of two shapes are of unknown rank or they have unmatching rank,
  // result will be unranked.
  SymbolicShape merge(const SymbolicShape& other) const;

  friend bool operator==(const SymbolicShape& lhs, const SymbolicShape& rhs) {
    return lhs.dims_ == rhs.dims_;
  }

  friend bool operator!=(const SymbolicShape& lhs, const SymbolicShape& rhs) {
    return !(lhs == rhs);
  }

  private:
    c10::optional<std::vector<ShapeSymbol>> dims_;
};

namespace detail {
inline bool isComplete(const Stride& s) {
  return s.isComplete();
}

template<typename T>
inline bool isComplete(const T& /*t*/) {
  return true;
}
}

template <typename T>
struct VaryingShape {
  using ListOfOptionalElements = std::vector<c10::optional<T>>;
  VaryingShape(const std::vector<T>& vec)
      : VaryingShape(ListOfOptionalElements(vec.begin(), vec.end())) {}

  VaryingShape(c10::ArrayRef<T> vec)
      : VaryingShape(ListOfOptionalElements(vec.begin(), vec.end())) {}

  VaryingShape(c10::optional<size_t> size = c10::nullopt) : dims_(c10::nullopt) {
    if (size) {
      dims_ = ListOfOptionalElements(*size);
    }
  }

  VaryingShape(ListOfOptionalElements dims) : dims_(std::move(dims)) {}

  VaryingShape(size_t size) : VaryingShape(c10::optional<size_t>(size)) {}

  bool operator==(const VaryingShape& other) const {
    return dims_ == other.dims_;
  }

  const c10::optional<T> &operator[](size_t i) const {
    if (!dims_) {
      throw std::runtime_error("Rank isn't fixed");
    }
    return (*dims_).at(i);
  }

  c10::optional<size_t> size() const {
    if (!dims_) {
      return c10::nullopt;
    }
    const auto& dims = dims_.value();
    return dims.size();
  }

  const c10::optional<ListOfOptionalElements>& sizes() const {
    return dims_;
  }

  TORCH_API VaryingShape merge(const VaryingShape& other) const;

  c10::optional<std::vector<T>> concrete_sizes() const {
    if (!dims_) {
      return c10::nullopt;
    }
    std::vector<T> sizes;
    for (auto d : *dims_) {
      if (!d) {
        return c10::nullopt;
      }
      sizes.push_back(d.value());
    }
    return sizes;
  }

  bool isComplete() const {
    if (!dims_) {
      return false;
    }
    for (auto d : *dims_) {
      if (!d || !detail::isComplete(*d)) {
        return false;
      }
    }
    return true;
  }

 private:
  c10::optional<ListOfOptionalElements> dims_;
};

struct TensorType;
// TODO: investigate making this SingletonOrSharedTypePtr<TensorType>
using TensorTypePtr = std::shared_ptr<TensorType>;
// This type represents a single Tensor with a specific size
struct TORCH_API TensorType : public SharedType {
  static TensorTypePtr create(const at::Tensor& t);

  // used by TensorType::create(size_t dim) which in turn used by
  // shape_analysis.cpp
  static TensorTypePtr create(
      c10::optional<at::ScalarType> scalar_type,
      c10::optional<Device> device,
      const VaryingShape<int64_t>& sizes,
      const VaryingShape<int64_t>& strides,
      c10::optional<bool> requires_grad,
      c10::optional<bool> undefined = false,
      bool tensor_contiguity = false);

  static TensorTypePtr create(
      c10::optional<at::ScalarType> scalar_type,
      c10::optional<Device> device,
      const SymbolicShape& sizes,
      const VaryingShape<Stride>& stride_,
      c10::optional<bool> requires_grad,
      c10::optional<bool> undefined = false);

  static TensorTypePtr create(
      c10::optional<at::ScalarType> scalar_type,
      c10::optional<Device> device,
      c10::optional<size_t> dim,
      c10::optional<bool> requires_grad);

  // overloaded create variadic template argument as it could not distinguish
  // initializer list
  static TensorTypePtr createContiguous(
      at::ScalarType scalar_type,
      at::Device device,
      at::IntArrayRef sizes);

  static TypePtr fromNumberType(const Type& typ);
  static TypePtr fromBoolType();

  c10::optional<size_t> dim() const {
    return sizes().size();
  }

  VaryingShape<int64_t> sizes() const;

  VaryingShape<int64_t> strides() const;

  const VaryingShape<Stride>& stride_properties() const {
    return strides_;
  }

  c10::optional<at::Device> device() const {
    return device_;
  }
  c10::optional<at::ScalarType> scalarType() const {
    return scalar_type_;
  }
  c10::optional<bool> requiresGrad() const {
    return requires_grad_;
  }
  bool requires_grad() const override {
    return requires_grad_ ? *requires_grad_ : true;
  }

  bool equals(const Type& rhs) const override;
  bool isSubtypeOfExt(const Type& rhs, std::ostream* why_not) const override;

  std::string str() const override;

  std::string repr_str() const override {
    if (isInferredType()) {
      return str() + " (inferred)";
    } else {
      return str();
    }
  }

  c10::optional<size_t> numel() const {
    size_t prod = 1;
    const auto& shape = sizes();

    for (size_t i = 0; i < shape.size(); i++) {
      if (!shape[i]) {
        return c10::optional<size_t>{};
      }
      prod *= shape[i].value();
    }
    return prod;
  }

  TensorTypePtr withRequiresGrad(c10::optional<bool> s) {
    auto copy = clone();
    copy->requires_grad_ = s;
    return copy;
  }

  TensorTypePtr withScalarType(c10::optional<ScalarType> st) {
    auto copy = clone();
    copy->scalar_type_ = st;
    return copy;
  }

  TensorTypePtr withDim(c10::optional<size_t> d) {
    auto copy = clone();
    // withDim is only used by the legacy executor
    // that only cares about the rank, so create dummy symbols)) :
    copy->sizes_ = SymbolicShape(d);
    copy->strides_ = VaryingShape<Stride>(d);
    return copy;
  }

  TensorTypePtr withStrides(VaryingShape<Stride> sstrides) const {
    auto cloned = clone();
    cloned->strides_ = sstrides;
    return cloned;
  }

  TensorTypePtr withSizesStrides(
      at::IntArrayRef sizes,
      at::IntArrayRef strides) const {
    auto cloned = clone();
    auto ssizes = SymbolicShape(sizes);
    cloned->sizes_ = ssizes;
    cloned->strides_ = computeStrideProps(sizes, strides);
    return cloned;
  }

  TensorTypePtr withSymbolicShapes(SymbolicShape ssizes) const {
    auto cloned = clone();
    cloned->sizes_ = std::move(ssizes);
    return cloned;
  }

  TensorTypePtr withSizes(at::IntArrayRef sizes) const {
    return withSizesStrides(
        sizes, contiguousStridesOf(sizes));
  }

  TensorTypePtr withDevice(const c10::optional<at::Device> device) const {
    auto copy = clone();
    copy->device_ = device;
    return copy;
  }

  TensorTypePtr dimensionedOnly() const {
    auto copy = clone();
    copy->sizes_ = SymbolicShape(sizes().size());
    copy->strides_ = VaryingShape<Stride>(sizes().size());
    return copy;
  }

  TensorTypePtr contiguous() const {
    auto cloned = clone();
    TORCH_INTERNAL_ASSERT(sizes().concrete_sizes().has_value());
    auto strides = computeStrideProps(
        *sizes().concrete_sizes(),
        contiguousStridesOf(*sizes().concrete_sizes()));
    cloned->strides_ = strides;
    return cloned;
  }

  const SymbolicShape& symbolic_sizes() const;

  TensorTypePtr merge(const TensorType& other, bool merge_sizes = true) const;

  bool matchTensor(const at::Tensor& t);

  // is all information about the type specified except for autograd?
  // This replaces the notion of a 'CompleteTensorType' that used to exist
  // in the type-hierarchy. Excluding require_grad and undefined allows
  // this to match the old behavior.
  bool isComplete() const {
    return scalar_type_ && device_ && sizes_.isComplete() && strides_.isComplete();
  }

  bool isInferredType() const {
    return is_inferred_;
  }

  static TensorTypePtr getInferred() {
    static auto valueInferred = TensorType::create(
        /*scalar_type=*/{},
        /*device=*/{},
        /*sizes=*/SymbolicShape(),
        /*stride=*/VaryingShape<Stride>{},
        /*requires_grad=*/{},
        /*undefined=*/false);
    valueInferred->is_inferred_ = true;
    return valueInferred;
  }

  // this property is used by GuardElimination
  // please see `checkInputs` for more details
  bool isSummarized() const {
    return !(isComplete() && requiresGrad().has_value() &&
             undefined().has_value());
  }

  TensorTypePtr withUndefined() {
    auto r = clone();
    r->undefined_ = true;
    return r;
  }

  TensorTypePtr withPossiblyUndefined() {
    auto r = clone();
    r->undefined_ = c10::nullopt;
    return r;
  }

  c10::optional<bool> undefined() const { return undefined_; }

  static const TensorTypePtr& get();

  static const TypeKind Kind = TypeKind::TensorType;

  static std::vector<int64_t> contiguousStridesOf(
      at::IntArrayRef in_sizes,
      at::MemoryFormat memory_format = MemoryFormat::Contiguous) {
    auto contiguous_fn = [](const at::IntArrayRef& sizes,
                            const std::vector<int64_t>& dim_order) {
      std::vector<int64_t> strides(sizes.size());
      if (sizes.empty()) // zero-dim case
        return strides;

      strides[dim_order[0]] = 1;
      for (size_t i = 1; i < dim_order.size(); i++) {
        auto cur_dim = dim_order[i];
        auto pre_dim = dim_order[i - 1];
        strides[cur_dim] = strides[pre_dim] * sizes[pre_dim];
      }
      return strides;
    };

    std::vector<int64_t> dim_order(in_sizes.size());
    if (memory_format == MemoryFormat::ChannelsLast) {
      dim_order = {1, 3, 2, 0};
    } else if (memory_format == MemoryFormat::ChannelsLast3d) {
      dim_order = {1, 4, 3, 2, 0};
    } else {
      auto ndims = in_sizes.size();
      for (size_t i = 0; i < ndims; i++) {
        dim_order[i] = ndims - i - 1; // Reverse
      }
    }
    return contiguous_fn(in_sizes, dim_order);
  }

 private:
  TensorType(
      c10::optional<at::ScalarType> scalar_type,
      c10::optional<Device> device,
      const SymbolicShape& sizes,
      const VaryingShape<Stride>& strides,
      c10::optional<bool> requires_grad,
      c10::optional<bool> undefined = false);

  TensorTypePtr clone() const {
    return TensorTypePtr(new TensorType(
        scalar_type_, device_, sizes_, strides_, requires_grad_, undefined_));
  }

  static VaryingShape<Stride> computeStrideProps(
      at::IntArrayRef sizes,
      at::IntArrayRef strides,
      bool tensor_contiguity = false);

  c10::optional<at::ScalarType> scalar_type_;
  c10::optional<at::Device> device_;
  SymbolicShape sizes_;
  VaryingShape<Stride> strides_;
  c10::optional<bool> requires_grad_;
  // we exploit the fact certain tensors must be zero in the autograd to
  // optimize gradient computation. Such zero tensors are currently implemented
  // with `UndefinedTensorImpl.` They can be handled only by special operators
  // (e.g. `AutogradAdd`) and their `Tensor::defined()` property returns false.
  // Normally, `undefined_` is set to false, unless a type was created
  // with `withUndefined`
  // This will also mean that `undefined` tensors will fail
  // `subtypeOf(TensorType::get())` check
  // undefined_ may become `c10::nullopt` if the tensor was observed to be both
  // defined and undefined. However, no tensor type starts out with
  // `undefined_` set to `c10::nullopt`
  c10::optional<bool> undefined_;
  // Represents whether or not this type was inferred.
  bool is_inferred_ = false;
};

struct ListType;
using ListTypePtr = std::shared_ptr<ListType>;
struct TORCH_API ListType
    : public SingleElementType<TypeKind::ListType, ListType> {
  // It's not exactly a singleton, but there should be exactly one instance of
  // List[T] for every T
  friend struct Type;
  template <typename... T>
  static ListTypePtr create(T&&... all) {
    return ListTypePtr(
        new ListType(std::forward<T>(all)...)); // NOLINT(modernize-make-shared)
  }

  std::string str() const override {
    std::stringstream ss;
    ss << getElementType()->str() << "[]";
    return ss.str();
  }
  TypePtr createWithContained(
      std::vector<TypePtr> contained_types) const override {
    return create(std::move(contained_types.at(0)));
  }

  bool isSubtypeOfExt(const Type& rhs, std::ostream* why_not) const override;

  // global singleton
  // Given an inner type T and an identifier,
  // this function wil return the global singleton type pointer
  // the type List<T>.
  // The extra "identifier" argument is needed beccause we have multiple container types
  // that all re-use this function (List<T>, array<T, N>, etc.)
  static TypePtr get(std::string identifier, TypePtr inner);

  // common cast List[Tensor]
  static ListTypePtr ofTensors();
  static ListTypePtr ofOptionalTensors();
  static ListTypePtr ofInts();
  static ListTypePtr ofFloats();
  static ListTypePtr ofComplexDoubles();
  static ListTypePtr ofBools();
  static ListTypePtr ofStrings();

 private:
  ListType(TypePtr elem) : SingleElementType(std::move(elem)) {}

  std::string annotation_str_impl(TypePrinter printer = nullptr) const override {
    std::stringstream ss;
    ss << "List[" << getElementType()->annotation_str(printer) << "]";
    return ss.str();
  }
};

struct DictType;
using DictTypePtr = std::shared_ptr<DictType>;
struct TORCH_API DictType : public SharedType {
  friend struct Type;
  static const TypeKind Kind = TypeKind::DictType;

  static DictTypePtr create(TypePtr key, TypePtr value) {
    auto kind = key->kind();
    if (auto dyn = key->castRaw<DynamicType>()) {
      kind = dyn->dynamicKind();
    }
    switch (kind) {
      case TypeKind::AnyType:
      case TypeKind::IntType:
      case TypeKind::BoolType:
      case TypeKind::FloatType:
      case TypeKind::ComplexType:
      case TypeKind::StringType:
      case TypeKind::TensorType:
      case TypeKind::DeviceObjType:
        return DictTypePtr(new DictType(std::move(key), std::move(value)));
      default:
        AT_ERROR(
            "Cannot create dict for key type '",
            key->str(),
            "', only int, float, complex, Tensor, device and string keys are supported");
    }
  }

  // aligned with the format in FunctionSchema
  std::string str() const override {
    std::stringstream ss;
    ss << "Dict(" << getKeyType()->str() << ", " << getValueType()->str()
       << ")";
    return ss.str();
  }

  TypePtr createWithContained(
      std::vector<TypePtr> contained_types) const override {
    if (contained_types.size() != 2) {
      throw std::runtime_error("Expected 2 contained types");
    }
    return create(std::move(contained_types.at(0)), std::move(contained_types.at(1)));
  }

  const TypePtr& getKeyType() const {
    return types.at(0);
  }

  const TypePtr& getValueType() const {
    return types.at(1);
  }

  bool hasFreeVariables() const override {
    return has_free_variables;
  }

  at::ArrayRef<TypePtr> containedTypes() const override {
    return types;
  }

  bool equals(const Type& rhs) const override {
    if (auto* dict_rhs = rhs.castRaw<DictType>()) {
      return *getKeyType() == *(dict_rhs->getKeyType()) &&
          *getValueType() == *(dict_rhs->getValueType());
    }
    return false;
  }

  // global singleton
  // Given an inner type T and an identifier,
  // this function wil return the global singleton type pointer
  // the type List<T>.
  // The extra "identifier" argument is needed beccause we have multiple container types
  // that all re-use this function (Dict<K, V> and unordered_map<K, V>)
  static TypePtr get(std::string identifier, TypePtr key, TypePtr val);

 private:
  DictType(TypePtr key, TypePtr value)
      : SharedType(TypeKind::DictType),
        has_free_variables(
            key->hasFreeVariables() || value->hasFreeVariables()) {
    types.reserve(2);
    types.push_back(std::move(key));
    types.push_back(std::move(value));
  }

  std::string annotation_str_impl(TypePrinter printer = nullptr) const override {
    std::stringstream ss;
    ss << "Dict[" << getKeyType()->annotation_str(printer) << ", "
       << getValueType()->annotation_str(printer) << "]";
    return ss.str();
  }

  std::vector<TypePtr> types;
  bool has_free_variables;
};

struct FutureType;
using FutureTypePtr = std::shared_ptr<FutureType>;

struct TORCH_API FutureType
    : public SingleElementType<TypeKind::FutureType, FutureType> {
  friend struct Type;
  template <typename... T>
  static FutureTypePtr create(TypePtr elem) {
    return FutureTypePtr(
        new FutureType(std::move(elem))); // NOLINT(modernize-make-shared)
  }

  std::string str() const override {
    std::stringstream ss;
    ss << "Future(" << getElementType()->str() << ")";
    return ss.str();
  }
  TypePtr createWithContained(
      std::vector<TypePtr> contained_types) const override {
    return create(std::move(contained_types.at(0)));
  }

  bool isSubtypeOfExt(const Type& rhs, std::ostream* why_not) const override {
    if (Type::isSubtypeOfExt(rhs, why_not)) {
      return true;
    }
    if (auto rhs_ = rhs.castRaw<FutureType>()) {
      return getElementType()->isSubtypeOfExt(*rhs_->getElementType(), why_not);
    }
    return false;
  }

 private:
  FutureType(TypePtr elem) : SingleElementType(std::move(elem)) {}

  std::string annotation_str_impl(TypePrinter printer = nullptr) const override {
    std::stringstream ss;
    ss << "Future[" << getElementType()->annotation_str(printer) << "]";
    return ss.str();
  }
};

struct RRefType;
using RRefTypePtr = std::shared_ptr<RRefType>;

struct TORCH_API RRefType
    : public SingleElementType<TypeKind::RRefType, RRefType> {
  friend struct Type;
  template <typename... T>
  static RRefTypePtr create(TypePtr elem) {
    return RRefTypePtr(
        new RRefType(std::move(elem))); // NOLINT(modernize-make-shared)
  }

  std::string str() const override {
    std::stringstream ss;
    ss << "RRef(" << getElementType()->str() << ")";
    return ss.str();
  }
  TypePtr createWithContained(
      std::vector<TypePtr> contained_types) const override {
    return create(std::move(contained_types.at(0)));
  }

 private:
  RRefType(TypePtr elem) : SingleElementType(std::move(elem)) {}

  std::string annotation_str_impl(TypePrinter printer = nullptr) const override {
    std::stringstream ss;
    ss << "RRef[" << getElementType()->annotation_str(printer) << "]";
    return ss.str();
  }
};

// Any should never appear in a named type like a class, namedtuple or
// interface. If it does, then dynamic type information will be lost in the
// Pickler, leading to hard-to-track-down bugs that will only occur
// after saving or loading a model. This is because we rely on the
// static types in named types to reconstruct type tags of loaded
// values. Lifting this restriction requires solving the serialization
// problem first.
TORCH_API void checkNoAny(
    const Type& base,
    const char* what,
    const std::string& attrname,
    const TypePtr& attrtype);

struct TupleType;
using TupleTypePtr = std::shared_ptr<TupleType>;
using NameList = std::vector<std::string>;
// This type represents a Tuple
struct TORCH_API TupleType : public NamedType {

  static TupleTypePtr createNamed(const c10::optional<c10::QualifiedName>& name,
      const std::vector<std::string>& field_names,
      const std::vector<TypePtr>& field_types,
      std::vector<IValue>& field_defaults);

  static TupleTypePtr createNamed(const c10::optional<c10::QualifiedName>& name,
      const std::vector<std::string>& field_names,
      const std::vector<TypePtr>& field_types);

  static TupleTypePtr createNamed(const c10::optional<c10::QualifiedName>& name,
      const std::vector<c10::string_view>& field_names,
      const std::vector<TypePtr>& field_types);

  static TupleTypePtr create(
      std::vector<TypePtr> types) {
    return TupleTypePtr(new TupleType(
        std::move(types),
        c10::nullopt,
        nullptr)); // NOLINT(modernize-make-shared)
  }
  static TupleTypePtr create() {
    return create({});
  }

  at::ArrayRef<TypePtr> elements() const {
    return elements_;
  }

  bool equals(const Type& rhs) const override;
  bool isSubtypeOfExt(const Type& rhs_, std::ostream* why_not) const override;

  std::string str() const override;
  bool hasFreeVariables() const override {
    return has_free_variables_;
  }
  at::ArrayRef<TypePtr> containedTypes() const override {
    return elements_;
  }
  TypePtr createWithContained(
      std::vector<TypePtr> contained_types) const override {
    return std::shared_ptr<TupleType>(
        new TupleType(std::move(contained_types), name(), schema()));
  }
  const std::shared_ptr<FunctionSchema>& schema() const {
    return schema_;
  }
  c10::optional<std::vector<c10::string_view>> names() const;

  static const TypeKind Kind = TypeKind::TupleType;

 private:
  template <typename S>
  static TupleTypePtr createWithSpec(
      const c10::optional<c10::QualifiedName>& name,
      const std::vector<S>& field_names,
      const std::vector<TypePtr>& field_types,
      std::vector<IValue>& field_defaults);

  TupleType(
      std::vector<TypePtr> elements_,
      c10::optional<c10::QualifiedName> name,
      std::shared_ptr<FunctionSchema> schema);

  bool compare(
      const Type& rhs,
      std::function<bool(const Type&, const Type&)> fn) const {
    if (rhs.kind() != kind()) {
      return false;
    }

    const auto& l_elements = elements();
    const auto& r_elements = rhs.castRaw<TupleType>()->elements();
    if (l_elements.size() != r_elements.size())
      return false;
    for (size_t i = 0; i < l_elements.size(); ++i) {
      if (!fn(*l_elements[i], *r_elements[i]))
        return false;
    }
    return true;
  }

  std::string annotation_str_impl(TypePrinter printer = nullptr) const override;

  std::vector<TypePtr> elements_;
  bool has_free_variables_;
  std::shared_ptr<FunctionSchema> schema_;
};

// the common supertype of all Enums, only used in operator registraion.
// EnumType <: AnyEnumType for all Enums
struct AnyEnumType;
using AnyEnumTypePtr = SingletonTypePtr<AnyEnumType>;
struct TORCH_API AnyEnumType final : public Type {
  bool equals(const Type& rhs) const override {
    return rhs.kind() == kind();
  }
  std::string str() const override {
    return "AnyEnumType";
  }
  static const TypeKind Kind = TypeKind::AnyEnumType;
  // global singleton
  static AnyEnumTypePtr get();
private:
  AnyEnumType()
  : Type(TypeKind::AnyEnumType) {}
};

struct NumberType;
using NumberTypePtr = SingletonTypePtr<NumberType>;
// This type represents a Python number
// Subtype hierarchy for Number Types (NumberType as the base type):
// IntType <: NumberType
// FloatType <: NumberType
// ComplexType <:NumberType
//
// WARNING: if you add a new subtype of NumberType that is not
// represented by a global singleton, you need to change NumberTypePtr
// to a SingletonOrSharedTypePtr and deal with NumberType needing to
// both inherit and not inherit from SharedType!
struct TORCH_API NumberType : public Type {
  bool equals(const Type& rhs) const override;

  bool isSubtypeOfExt(const Type& rhs, std::ostream* why_not) const override;

  std::string str() const override {
    return "Scalar"; // match what PythonArgParser says for clarity
  }
  static const TypeKind Kind = TypeKind::NumberType;
  // global singleton
  static NumberTypePtr get();

 protected:
  NumberType(TypeKind kind = TypeKind::NumberType) : Type(kind) {}

  std::string annotation_str_impl(TypePrinter printer = nullptr) const override {
    (void)printer; // Suppress unused variable warning
    return "number"; // technically not a valid python type, but
                     // we need to use it when parsing back in annotations
                     // for implicit conversions
  }
};

struct FloatType;
using FloatTypePtr = SingletonTypePtr<FloatType>;
// This type represents a Python float number
struct TORCH_API FloatType : public NumberType {
  bool equals(const Type& rhs) const override {
    return rhs.kind() == kind();
  }
  std::string str() const override {
    return "float";
  }
  bool isSubtypeOfExt(const Type& rhs, std::ostream* why_not) const override {
    // NOLINTNEXTLINE(bugprone-parent-virtual-call)
    return rhs.kind() == TypeKind::NumberType || Type::isSubtypeOfExt(rhs, why_not);
  }
  static const TypeKind Kind = TypeKind::FloatType;
  // global singleton
  static FloatTypePtr get();

 private:
  FloatType() : NumberType(TypeKind::FloatType) {}
  std::string annotation_str_impl(TypePrinter printer = nullptr) const override {
    (void)printer; // Suppress unused variable warning
    return "float";
  }
};

struct ComplexType;
using ComplexTypePtr = SingletonTypePtr<ComplexType>;
// This type represents a Python float number
struct TORCH_API ComplexType : public NumberType {
  bool equals(const Type& rhs) const override {
    return rhs.kind() == kind();
  }
  std::string str() const override {
    return "complex";
  }
  bool isSubtypeOfExt(const Type& rhs, std::ostream* why_not) const override {
    // NOLINTNEXTLINE(bugprone-parent-virtual-call)
    return rhs.kind() == TypeKind::NumberType || Type::isSubtypeOfExt(rhs, why_not);
  }
  static const TypeKind Kind = TypeKind::ComplexType;
  // global singleton
  static ComplexTypePtr get();

 private:
  ComplexType() : NumberType(TypeKind::ComplexType) {}
  std::string annotation_str_impl(TypePrinter printer = nullptr) const override {
    (void)printer; // Suppress unused variable warning
    return "complex";
  }
};

// We need to introduce `SymIntType` to represent the `SymInt` type
// used in function schemas e.g. `aten::narrow_copy(... SymInt length)
// `SymInt` will be used to enable tracing arithmetic operations on
// dimension values. Please see [SymInt.h] for more information
struct SymIntType;
using SymIntTypePtr = SingletonTypePtr<SymIntType>;
struct TORCH_API SymIntType : public Type {
  bool equals(const Type& rhs) const override {
    return rhs.kind() == kind();
  }
  std::string str() const override {
    return "SymInt";
  }
  std::string annotation_str_impl(TypePrinter printer = nullptr) const override {
    // TODO: will become a Union[SymIntNodeImpl|int] in the near future
    return "int";
  }
  static const TypeKind Kind = TypeKind::SymIntType;
  // global singleton
  static SymIntTypePtr get();

 private:
  SymIntType() : Type(TypeKind::SymIntType) {}
};

struct SymFloatType;
using SymFloatTypePtr = SingletonTypePtr<SymFloatType>;
struct TORCH_API SymFloatType : public Type {
  bool equals(const Type& rhs) const override {
    return rhs.kind() == kind();
  }
  std::string str() const override {
    return "SymFloat";
  }
  std::string annotation_str_impl(TypePrinter printer = nullptr) const override {
    return "float";
  }
  static const TypeKind Kind = TypeKind::SymFloatType;
  // global singleton
  static SymFloatTypePtr get();

 private:
  SymFloatType() : Type(TypeKind::SymFloatType) {}
};

struct IntType;
using IntTypePtr = SingletonTypePtr<IntType>;
// This type represents a Python int number
struct TORCH_API IntType : public NumberType {
  bool equals(const Type& rhs) const override {
    return rhs.kind() == kind();
  }
  std::string str() const override {
    return "int";
  }
  bool isSubtypeOfExt(const Type& rhs, std::ostream* why_not) const override {
    // NOLINTNEXTLINE(bugprone-parent-virtual-call)
    return rhs.kind() == TypeKind::NumberType || Type::isSubtypeOfExt(rhs, why_not);
  }
  static const TypeKind Kind = TypeKind::IntType;
  // global singleton
  static IntTypePtr get();

 private:
  IntType() : NumberType(TypeKind::IntType) {}
  std::string annotation_str_impl(TypePrinter printer = nullptr) const override {
    (void)printer; // Suppress unused variable warning
    return "int";
  }
};

struct BoolType;
using BoolTypePtr = SingletonTypePtr<BoolType>;
// This node represents a Python bool value
struct TORCH_API BoolType : public Type {
  bool equals(const Type& rhs) const override {
    return rhs.kind() == kind();
  }
  std::string str() const override {
    return "bool";
  }
  static const TypeKind Kind = TypeKind::BoolType;
  // global singleton
  static BoolTypePtr get();

 private:
  BoolType() : Type(TypeKind::BoolType) {}
};

struct StringType;
using StringTypePtr = SingletonTypePtr<StringType>;
// This type represents a Python string
struct TORCH_API StringType : public Type {
  bool equals(const Type& rhs) const override {
    return rhs.kind() == kind();
  }
  std::string str() const override {
    // we only use "str" (not "string") in both FunctionSchema and script
    return annotation_str();
  }
  std::string annotation_str_impl(TypePrinter printer = nullptr) const override {
    (void)printer; // Suppress unused variable warning
    return "str";
  }
  static const TypeKind Kind = TypeKind::StringType;
  // global singleton
  static StringTypePtr get();

 private:
  StringType() : Type(TypeKind::StringType) {}
};

struct StorageType;
using StorageTypePtr = SingletonTypePtr<StorageType>;
struct TORCH_API StorageType : public Type {
  bool equals(const Type& rhs) const override {
    return rhs.kind() == kind();
  }
  std::string str() const override {
    return annotation_str();
  }
  std::string annotation_str_impl(TypePrinter printer = nullptr) const override {
    (void)printer; // Suppress unused variable warning
    return "Storage";
  }
  static const TypeKind Kind = TypeKind::StorageType;
  // global singleton
  static StorageTypePtr get();

 private:
  StorageType() : Type(TypeKind::StorageType) {}
};

struct FunctionType;
using FunctionTypePtr = std::shared_ptr<FunctionType>;
struct TORCH_API FunctionType : public NamedType {
  static FunctionTypePtr create(torch::jit::Function* function) {
    return FunctionTypePtr(
        new FunctionType(function)); // NOLINT(modernize-make-shared)
  }
  bool equals(const Type& rhs) const override {
    if (auto func_type = rhs.cast<FunctionType>()) {
      return func_type->function_ == function_;
    }

    return false;
  }
  std::string str() const override {
    return "Function";
  }
  torch::jit::Function* function() const {
    return function_;
  }
  static const TypeKind Kind = TypeKind::FunctionType;

 private:
  FunctionType(torch::jit::Function* function);
  std::string annotation_str_impl(TypePrinter printer = nullptr) const override {
    (void)printer; // Suppress unused variable warning
    const auto& n = name().value();
    return n.qualifiedName();
  }
  torch::jit::Function* function_;
};

struct NoneType;
using NoneTypePtr = SingletonTypePtr<NoneType>;
// This type represents a Python None
struct TORCH_API NoneType : public Type {
  bool equals(const Type& rhs) const override {
    return rhs.kind() == kind();
  }
  std::string str() const override {
    return "NoneType";
  }
  bool isSubtypeOfExt(const Type& rhs, std::ostream *why_not) const override;

  static const TypeKind Kind = TypeKind::NoneType;
  // global singleton
  static NoneTypePtr get();

 private:
  NoneType() : Type(TypeKind::NoneType) {}
};

struct GeneratorType;
using GeneratorTypePtr = SingletonTypePtr<GeneratorType>;
// This type represents a Generator
struct TORCH_API GeneratorType : public Type {
  bool equals(const Type& rhs) const override {
    return rhs.kind() == kind();
  }
  std::string str() const override {
    return "Generator";
  }
  static const TypeKind Kind = TypeKind::GeneratorType;
  // global singleton
  static GeneratorTypePtr get();

 private:
  GeneratorType() : Type(TypeKind::GeneratorType) {}
};

struct QuantizerType;
using QuantizerTypePtr = SingletonTypePtr<QuantizerType>;
// This type represents a Quantizer
struct TORCH_API QuantizerType : public Type {
  bool equals(const Type& rhs) const override {
    return rhs.kind() == kind();
  }
  std::string str() const override {
    return "Quantizer";
  }
  static const TypeKind Kind = TypeKind::QuantizerType;
  // global singleton
  static QuantizerTypePtr get();

 private:
  QuantizerType() : Type(TypeKind::QuantizerType) {}
};

struct QSchemeType;
using QSchemeTypePtr = SingletonTypePtr<QSchemeType>;
// This type represents a QScheme
struct TORCH_API QSchemeType : public Type {
  bool equals(const Type& rhs) const override {
    return rhs.kind() == kind();
  }
  std::string str() const override {
    return "QScheme";
  }
  static const TypeKind Kind = TypeKind::QSchemeType;
  // global singleton
  static QSchemeTypePtr get();

 private:
  QSchemeType() : Type(TypeKind::QSchemeType) {}
};

struct DeviceObjType;
using DeviceObjTypePtr = SingletonTypePtr<DeviceObjType>;
// This type represents a Device
struct TORCH_API DeviceObjType : public Type {
  bool equals(const Type& rhs) const override {
    return rhs.kind() == kind();
  }
  std::string str() const override {
    return "Device";
  }
  static const TypeKind Kind = TypeKind::DeviceObjType;
  // global singleton
  static DeviceObjTypePtr get();

 private:
  DeviceObjType() : Type(TypeKind::DeviceObjType) {}
};

struct StreamObjType;
using StreamObjTypePtr = SingletonTypePtr<StreamObjType>;
// This type represents a Generator
struct TORCH_API StreamObjType : public Type {
  bool equals(const Type& rhs) const override {
    return rhs.kind() == kind();
  }
  std::string str() const override {
    return "Stream";
  }
  static const TypeKind Kind = TypeKind::StreamObjType;
  // global singleton
  static StreamObjTypePtr get();

private:
  StreamObjType() : Type(TypeKind::StreamObjType) {}
};

struct VarType;
using VarTypePtr = std::shared_ptr<VarType>;
// This type represents a type variable, used in FunctionSchema
struct VarType : public SharedType {
  static VarTypePtr create(std::string name_) {
    return VarTypePtr(new VarType(std::move(name_)));
  }
  bool equals(const Type& rhs) const override {
    return rhs.kind() == kind();
  }
  std::string str() const override {
    return name();
  }
  const std::string& name() const {
    return name_;
  }
  bool hasFreeVariables() const override {
    return true;
  }
  static const TypeKind Kind = TypeKind::VarType;

 private:
  VarType(std::string name_)
      : SharedType(TypeKind::VarType), name_(std::move(name_)) {}
  std::string name_;
};

struct CapsuleType;
using CapsuleTypePtr = SingletonTypePtr<CapsuleType>;
// This type represents a Python Capsule.
// It does not appear in the IR and is only used during runtime
struct TORCH_API CapsuleType : public Type {
  bool equals(const Type& rhs) const override {
    return rhs.kind() == kind();
  }
  std::string str() const override {
    return "Capsule";
  }
  static const TypeKind Kind = TypeKind::CapsuleType;
  // global singleton
  static CapsuleTypePtr get();
private:
  CapsuleType()
  : Type(TypeKind::CapsuleType) {}
};

struct PyObjectType;
using PyObjectTypePtr = SingletonTypePtr<PyObjectType>;
// This type represents a PyObject Type
struct TORCH_API PyObjectType : public Type {
  bool equals(const Type& rhs) const override {
    return rhs.kind() == kind();
  }
  std::string str() const override {
    return "PyObject";
  }
  static const TypeKind Kind = TypeKind::PyObjectType;
  // global singleton
  static PyObjectTypePtr get();
private:
  PyObjectType()
  : Type(TypeKind::PyObjectType) {}
};

enum class TypeVerbosity {
  None,
  Type,
  TypeAndStride,
  Full,
  Symbolic,
  Default = Full,
};

TORCH_API TypeVerbosity type_verbosity();

TORCH_API std::ostream& operator<<(std::ostream& out, const Type& t);
template <typename T>
TORCH_API std::ostream& operator<<(
    std::ostream& out,
    const VaryingShape<T>& t);
TORCH_API std::ostream& operator<<(std::ostream& os, const SymbolicShape& s);
TORCH_API std::ostream& operator<<(std::ostream& os, const ShapeSymbol& s);
TORCH_API std::ostream& operator<<(std::ostream& os, const Stride& s);
// what is the type, ignoring extra size/shape information?
// e.g. Tensor(2x3) -> Dynamic, and Tuple(Tensor(2x3),...) -> Tuple(Dynamic,...)

// `unshapedType` is used to remove Tensor subtypes. We treat all Tensor
// subtypes as simply "Tensor"; we also create a new version of any
// container types in which internal Tensors have undergone the same
// operation. This is used for type comparisons between two Tensor types
// (`unshapedType` means that we don't falsely return `false` for e.g.
// Tensors of different dimensions). It's also used in the alias
// analysis pass.
// Be careful with calls because this can be very slow. If calling this
// on a graph, use `EraseShapeInformation` in shape_analysis.h
inline TypePtr unshapedType(const TypePtr& type) {
  if (type->isSubtypeOf(*TensorType::get())) {
    return TensorType::get();
  }
  at::ArrayRef<TypePtr> contained = type->containedTypes();
  if (contained.empty()) {
    return type;
  }
  return type->withContained(fmap(type->containedTypes(), unshapedType));
}

inline TypePtr TensorType::fromNumberType(const Type& typ) {
  if (typ.isSubtypeOf(*IntType::get())) {
    return TensorType::createContiguous(at::kLong, at::kCPU, {});
  } else if (typ.isSubtypeOf(*FloatType::get())) {
    return TensorType::createContiguous(at::kDouble, at::kCPU, {});
  } else if (typ.isSubtypeOf(*BoolType::get())) {
    return TensorType::createContiguous(at::kBool, at::kCPU, {});
  } else if (typ.kind() == NumberType::Kind) {
    return TensorType::create(c10::nullopt, at::kCPU, {}, c10::nullopt);
  }
  TORCH_CHECK(false, "Unknown number type: ", typ.str());
}
inline TypePtr TensorType::fromBoolType() {
  return TensorType::createContiguous(at::kBool, at::kCPU, {});
}

inline c10::optional<c10::ScalarType> tryScalarTypeFromJitType(const Type& type) {
  if (type == *FloatType::get()) {
    return at::typeMetaToScalarType(c10::get_default_dtype());
  } else if (type == *IntType::get()) {
    return at::ScalarType::Long;
  } else if (type == *BoolType::get()) {
    return at::ScalarType::Bool;
  }
  return c10::nullopt;
}

inline at::ScalarType scalarTypeFromJitType(const Type& type) {
  auto result = tryScalarTypeFromJitType(type);
  TORCH_CHECK(
      result,
      "Add new condition, expected Float, Complex, Int, or Bool but got",
      type.str());
  return *result;
}

// Attempt to find the correct supertype of the two types `t1` and `t2`.
// If no supertype is found, then nullopt will be returned if
// `default_to_union` is false, and `Union[t1, t2]` will be returned
// if it is true. If `t1 == t2`, or `t1` is a type refinement of `t2`,
// then `t2` will be returned (and vice versa).
//
// Two different tensortypes will return dynamic.
//
// Currently we chose not to support returning a NumberType for
// two types from the set of {FloatType, IntType, ComplexType}, because
// there is a lack of operator support for NumberType.
//
// If `type_hint` is an `InterfaceType`, then we can use that as a
// potential supertype for `ClassType`s in the list. Otherwise, we have
// no way to find and use some common interface type
TORCH_API c10::optional<TypePtr> unifyTypes(
    const TypePtr& t1,
    const TypePtr& t2,
    bool default_to_union = false,
    TypePtr type_hint = nullptr);

TORCH_API c10::optional<TypePtr> unifyTypeList(
    at::ArrayRef<TypePtr> elements,
    std::ostream& why_not,
    bool default_to_union = false,
    TypePtr type_hint = nullptr);

namespace detail {
template <typename T>
struct getTypePtr_ final {
  static decltype(auto) call() {
    return ([]() {
      try {
        return getCustomClassType<T>();
      } catch(const c10::Error&) {
        TORCH_CHECK(
            false,
            "Type ",
            c10::util::get_fully_qualified_type_name<T>(),
            " could not be converted to any of the known types."
        );
      }
    }());
  }
};

template <typename T, bool fake>
struct getMaybeFakeTypePtr_ final {
  static decltype(auto) call() {
    return getTypePtr_<T>::call();
  }
};

template <>
struct getTypePtr_<at::IValue> final {
  static decltype(auto) call() {
    return AnyType::get();
  }
};

template <>
struct getTypePtr_<at::Tensor> final {
  static decltype(auto) call() {
    return TensorType::get();
  }
};
template <>
struct getTypePtr_<c10::Storage> final {
  static decltype(auto) call() {
    return StorageType::get();
  }
};
template <>
struct getTypePtr_<c10::Stream> final {
  static decltype(auto) call() {
    return StreamObjType::get();
  }
};
template <>
struct getTypePtr_<double> final {
  static decltype(auto) call() {
    return FloatType::get();
  }
};
template <>
struct getTypePtr_<c10::complex<double>> final {
  static decltype(auto) call() {
    return ComplexType::get();
  }
};
template <>
struct getTypePtr_<int64_t> final {
  static decltype(auto) call() {
    return IntType::get();
  }
};

template <>
struct getMaybeFakeTypePtr_<SymInt, false> final {
  static decltype(auto) call() {
    return SymIntType::get();
  }
};
template <>
struct getMaybeFakeTypePtr_<SymInt, true> final {
  static decltype(auto) call() {
    return IntType::get();
  }
};

template <>
struct getMaybeFakeTypePtr_<SymFloat, false> final {
  static decltype(auto) call() {
    return SymFloatType::get();
  }
};
template <>
struct getMaybeFakeTypePtr_<SymFloat, true> final {
  static decltype(auto) call() {
    return FloatType::get();
  }
};

template <>
struct getTypePtr_<c10::Device> final {
  static decltype(auto) call() {
    return DeviceObjType::get();
  }
};
template <>
struct getTypePtr_<bool> final {
  static decltype(auto) call() {
    return BoolType::get();
  }
};
template <>
struct getTypePtr_<at::Scalar> final {
  static decltype(auto) call() {
    return NumberType::get();
  }
};
template <>
struct getTypePtr_<c10::QScheme> final {
  static decltype(auto) call() {
    return QSchemeType::get();
  }
};
template <>
struct getTypePtr_<at::Generator> final {
  static decltype(auto) call() {
    return TypeFactory::create<OptionalType>(
        TypeFactory::get<GeneratorType>());
  }
};
template <>
struct getTypePtr_<std::string> final {
  static decltype(auto) call() {
    return StringType::get();
  }
};
template <>
struct getTypePtr_<c10::string_view> final {
  static decltype(auto) call() {
    return StringType::get();
  }
};
template <>
struct getTypePtr_<at::Dimname> final {
  static decltype(auto) call() {
    return StringType::get();
  }
};
template <class T, bool fake>
struct getMaybeFakeTypePtr_<std::vector<T>, fake> final {
  static const auto& call() {
    static auto inner_type = getMaybeFakeTypePtr_<T, fake>::call();
    // The "per vector<T>" static singleton needs to live in a .cpp file,
    // otherwise we'll end up with one singleton instance per shared library.
    static auto type = ListType::get("vector", inner_type);
    return type;
  }
};
template <class T, bool fake>
struct getMaybeFakeTypePtr_<c10::ArrayRef<T>, fake> final {
  static const auto& call() {
    static auto inner_type = getMaybeFakeTypePtr_<T, fake>::call();
    // The "per ArrayRef<T>" static singleton needs to live in a .cpp file,
    // otherwise we'll end up with one singleton instance per shared library.
    static auto type = ListType::get("ArrayRef", inner_type);
    return type;
  }
};
template <bool fake>
struct getMaybeFakeTypePtr_<c10::SymIntArrayRef, fake> final {
  static const auto& call() {
    static auto type = ListType::create(getMaybeFakeTypePtr_<c10::SymInt, fake>::call());
    return type;
  }
};
template <class T, bool fake>
struct getMaybeFakeTypePtr_<c10::List<T>, fake> final {
  static const auto& call() {
    static auto inner_type = getMaybeFakeTypePtr_<T, fake>::call();
    // The "per List<T>" static singleton needs to live in a .cpp file,
    // otherwise we'll end up with one singleton instance per shared library.
    static auto type = ListType::get("List", inner_type);
    return type;
  }
};
template <class T, bool fake>
struct getMaybeFakeTypePtr_<c10::IListRef<T>, fake> final {
  static const auto& call() {
    static auto inner_type = getMaybeFakeTypePtr_<T, fake>::call();
    static auto type = ListType::get("List", inner_type);
    return type;
  }
};
template <class T, size_t N, bool fake>
struct getMaybeFakeTypePtr_<std::array<T, N>, fake> final {
  static const auto& call() {
    static auto inner_type = getMaybeFakeTypePtr_<T, fake>::call();
    // The "per array<T, N>" static singleton needs to live in a .cpp file,
    // otherwise we'll end up with one singleton instance per shared library.
    // (Concatenating the length onto the end of the string because we want a unique
    // type_ptr created for every std::array<T, N> type).
    static auto type = ListType::get(std::string("array") + std::to_string(N), inner_type);
    return type;
  }
};
template <class K, class V, bool fake>
struct getMaybeFakeTypePtr_<std::unordered_map<K, V>, fake> final {
  static const auto& call() {
    static auto inner_key_type = getMaybeFakeTypePtr_<K, fake>::call();
    static auto inner_val_type = getMaybeFakeTypePtr_<V, fake>::call();
    // The "per unordered_map<K, V>" static singleton needs to live in a .cpp file,
    // otherwise we'll end up with one singleton instance per shared library.
    static auto type = DictType::get("unordered_map", inner_key_type, inner_val_type);
    return type;
  }
};
template <class K, class V, bool fake>
struct getMaybeFakeTypePtr_<c10::Dict<K, V>, fake> final {
  static const auto& call() {
    static auto inner_key_type = getMaybeFakeTypePtr_<K, fake>::call();
    static auto inner_val_type = getMaybeFakeTypePtr_<V, fake>::call();
    // The "per Dict<K, V>" static singleton needs to live in a .cpp file,
    // otherwise we'll end up with one singleton instance per shared library.
    static auto type = DictType::get("Dict", inner_key_type, inner_val_type);
    return type;
  }
};

template <class T, bool fake>
struct getMaybeFakeTypePtr_<at::optional<T>, fake> final {
  static const auto& call() {
    static auto inner_type = getMaybeFakeTypePtr_<T, fake>::call();
    // The "per optional<T>" static singleton needs to live in a .cpp file,
    // otherwise we'll end up with one singleton instance per shared library.
    static auto type = OptionalType::get(inner_type);
    return type;
  }
};


template<>
struct getTypePtr_<at::OptionalIntArrayRef> final {
  static const auto& call() {
    static auto type = OptionalType::create(getMaybeFakeTypePtr_<IntArrayRef, false>::call());
    return type;
  }
};

<<<<<<< HEAD
template <>
struct getTypePtr_<at::OptionalTensorRef> final {
  static const auto& call() {
    static auto type = OptionalType::get(TensorType::get());
    return type;
  }
};

template <class... Contained>
struct getTypePtr_<std::tuple<Contained...>> final {
=======
template <class... Contained, bool fake>
struct getMaybeFakeTypePtr_<std::tuple<Contained...>, fake> final {
>>>>>>> ddf45de6
  static const auto& call() {
    static auto type = ([]() {
      std::vector<TypePtr> contained_types = {
        (getMaybeFakeTypePtr_<Contained, fake>::call())...
      };
      return TupleType::create(std::move(contained_types));
    })();
    return type;
  }
};
template <>
struct getTypePtr_<void> final {
  static decltype(auto) call() {
    return NoneType::get();
  }
};
} // namespace detail
template <class T>
inline decltype(auto) getTypePtr() {
  // TODO: static_assert that a templated function exists, and throw a friendly
  // error message if not
  return detail::getMaybeFakeTypePtr_<T, false>::call();
}

template <class T>
inline TypePtr getTypePtrCopy() {
  // TODO: static_assert that a templated function exists, and throw a friendly
  // error message if not
  return getTypePtr<T>();
}

template <class T>
inline decltype(auto) getFakeTypePtr() {
  return detail::getMaybeFakeTypePtr_<T, true>::call();
}

template <class T>
inline TypePtr getFakeTypePtrCopy() {
  return getFakeTypePtr<T>();
}

using TypeEnv = std::unordered_map<std::string, TypePtr>;
struct MatchTypeReturn {
  MatchTypeReturn(std::string reason) : reason_(std::move(reason)) {}
  static MatchTypeReturn Success() {
    return MatchTypeReturn();
  }
  bool success() const {
    return !reason_.has_value();
  }
  const std::string& reason() const {
    return reason_.value();
  }

 private:
  MatchTypeReturn()
  : reason_(c10::nullopt) {}
  c10::optional<std::string> reason_; // is there is no match, this contains the reason
};

// attempt to match the type variables in formal to actual, adding them to type_env.
// If no match is possible this returns a MatchTypeReturn with r.success() == false
// and a r.reason() that describes why it could not match.
// note: It is possible to successfully match a formal, but for type variables
// in the formal to still not be defined. In particular, None matches Optional[T]
// but does not define the value of T.
TORCH_API MatchTypeReturn
matchTypeVariables(const TypePtr& formal, const TypePtr& actual, TypeEnv& type_env);

// replace type variables appearing in `type` with the values in
// `type_env`. Returns nullptr if a variable used in `type`
// does not appear in `type_env`
TORCH_API TypePtr tryEvalTypeVariables(const TypePtr& type, TypeEnv& type_env);

TORCH_API bool elementTypeCanBeInferredFromMembers(const TypePtr& elem_type);

struct InterfaceType;
using InterfaceTypePtr = std::shared_ptr<InterfaceType>;

// Interfaces are a list of abstract methods that a class might meet.
// If a class provides those methods, it implicitly meets the interface.

// Subtype relations for Interface with ClassType:
// lhs (ClassType or InterfaceType) is a subtype of rhs if:
// 1. lhs methods are a superset of rhs methods
// 2. if rhs is module interface, the lhs must be module interface or module itself
struct TORCH_API InterfaceType : public NamedType {
  static InterfaceTypePtr create(
      QualifiedName qualifiedName, bool is_module=false);

  bool equals(const Type& rhs) const override {
    if (auto user_rhs = rhs.castRaw<InterfaceType>()) {
      return isSubTypeImpl(*this, *user_rhs, nullptr) &&
          isSubTypeImpl(*user_rhs, *this, nullptr);
    }
    return false;
  }

  std::string str() const override {
    return std::string("InterfaceType<") + name()->name() + ">";
  }

  bool isSubtypeOfExt(const Type& rhs, std::ostream* why_not) const override;

  // try to find a method of this interface,
  // returns nullptr if not found.
  const FunctionSchema* getMethod(const std::string& name) const;
  void addMethod(FunctionSchema schema);
  const std::vector<FunctionSchema>& methods() const {
    return *methods_;
  }

  bool is_module() const override{
    return is_module_;
  }
  static const TypeKind Kind = TypeKind::InterfaceType;
  ~InterfaceType() override;
 private:
  InterfaceType(QualifiedName name, bool is_module);
  static bool isSubTypeImpl(
      const InterfaceType& lhs,
      const InterfaceType& rhs,
      std::ostream* why_not);

  std::string annotation_str_impl(TypePrinter printer = nullptr) const override {
    (void)printer; // Suppress unused variable warning
    return name()->qualifiedName();
  }

  // shared_ptr so that this header does not have to depend on
  // FunctionSchema.h
  std::shared_ptr<std::vector<FunctionSchema>> methods_;
  // flag to distinguish if it's an interface type from a module or not
  bool is_module_;
};

template <TypeKind K>
struct EnumerationType : public Type {
static const TypeKind Kind = K;

bool equals(const Type& rhs) const override {
  return rhs.kind() == kind();
}

protected:
EnumerationType() : Type(Kind) {}
};

// WARNING: These enumeration types below DO NOT actually get parsed out
// from the logical schema strings, instead they are mapped as ints.  To
// observe these types, use real_type() instead of type() on Argument

struct ScalarTypeType;
using ScalarTypeTypePtr = SingletonTypePtr<ScalarTypeType>;
struct TORCH_API ScalarTypeType : public EnumerationType<TypeKind::ScalarTypeType> {
std::string str() const override {
return "ScalarType";
}
static const TypeKind Kind = TypeKind::ScalarTypeType;
// global singleton
static ScalarTypeTypePtr get();

private:
ScalarTypeType() : EnumerationType() {}
};

struct MemoryFormatType;
using MemoryFormatTypePtr = SingletonTypePtr<MemoryFormatType>;
struct TORCH_API MemoryFormatType : public EnumerationType<TypeKind::MemoryFormatType> {
std::string str() const override {
return "MemoryFormat";
}
static const TypeKind Kind = TypeKind::MemoryFormatType;
// global singleton
static MemoryFormatTypePtr get();

private:
MemoryFormatType() : EnumerationType() {}
};

struct LayoutType;
using LayoutTypePtr = SingletonTypePtr<LayoutType>;
struct TORCH_API LayoutType : public EnumerationType<TypeKind::LayoutType> {
std::string str() const override {
return "Layout";
}
static const TypeKind Kind = TypeKind::LayoutType;
// global singleton
static LayoutTypePtr get();

private:
LayoutType() : EnumerationType() {}
};

namespace detail {
template <>
struct getMaybeFakeTypePtr_<c10::ScalarType, false> final {
  static decltype(auto) call() {
    return ScalarTypeType::get();
  }
};
template <>
struct getMaybeFakeTypePtr_<c10::Layout, false> final {
  static decltype(auto) call() {
    return LayoutType::get();
  }
};
template <>
struct getMaybeFakeTypePtr_<c10::MemoryFormat, false> final {
  static decltype(auto) call() {
    return MemoryFormatType::get();
  }
};
template <>
struct getMaybeFakeTypePtr_<c10::ScalarType, true> final {
  static decltype(auto) call() {
    return IntType::get();
  }
};
template <>
struct getMaybeFakeTypePtr_<c10::Layout, true> final {
  static decltype(auto) call() {
    return IntType::get();
  }
};
template <>
struct getMaybeFakeTypePtr_<c10::MemoryFormat, true> final {
  static decltype(auto) call() {
    return IntType::get();
  }
};
} // namespace detail

// the common supertype of all lists,
// List[T] <: AnyList for all T
struct AnyListType;
using AnyListTypePtr = SingletonTypePtr<AnyListType>;
struct TORCH_API AnyListType : public Type {
  bool equals(const Type& rhs) const override {
    return rhs.kind() == kind();
  }
  std::string str() const override {
    return "list";
  }
  static const TypeKind Kind = TypeKind::AnyListType;
  // global singleton
  static AnyListTypePtr get();
private:
  AnyListType()
  : Type(TypeKind::AnyListType) {}
};

// the common supertype of all tuples,
// Tuple[T...] <: AnyTuple for all T
struct AnyTupleType;
using AnyTupleTypePtr = SingletonTypePtr<AnyTupleType>;
struct TORCH_API AnyTupleType : public Type {
  bool equals(const Type& rhs) const override {
    return rhs.kind() == kind();
  }

  std::string str() const override {
    return "tuple";
  }
  static const TypeKind Kind = TypeKind::AnyTupleType;

  // global singleton
  static AnyTupleTypePtr get();
private:
  AnyTupleType()
  : Type(TypeKind::AnyTupleType) {}
};

// the common supertype of all classes,
// ClassType <: AnyClassType for all classes
struct AnyClassType;
using AnyClassTypePtr = SingletonTypePtr<AnyClassType>;
struct TORCH_API AnyClassType : public Type {
  bool equals(const Type& rhs) const override {
    return rhs.kind() == kind();
  }
  std::string str() const override {
    return "AnyClassType";
  }
  static const TypeKind Kind = TypeKind::AnyClassType;
  // global singleton
  static AnyClassTypePtr get();
private:
  AnyClassType()
  : Type(TypeKind::AnyClassType) {}
};

template<>
inline typename detail::CastReturnType<NamedType>::type Type::cast<NamedType>() {
  if (kind() == TypeKind::TupleType || kind() == TypeKind::FunctionType ||
      kind() == TypeKind::ClassType || kind() == TypeKind::InterfaceType) {
    return std::static_pointer_cast<NamedType>(static_cast<NamedType *>(this)->shared_from_this());
  }
  return nullptr;
}

template<>
inline typename detail::CastConstReturnType<NamedType>::type Type::cast<NamedType>() const {
  if (kind() == TypeKind::TupleType || kind() == TypeKind::FunctionType ||
      kind() == TypeKind::ClassType || kind() == TypeKind::InterfaceType) {
    return std::static_pointer_cast<const NamedType>(static_cast<const NamedType *>(this)->shared_from_this());
  }
  return nullptr;
}

template<>
inline const NamedType* Type::castRaw<NamedType>() const {
  if (kind() == TypeKind::TupleType || kind() == TypeKind::FunctionType ||
      kind() == TypeKind::ClassType || kind() == TypeKind::InterfaceType) {
    return static_cast<const NamedType*>(this);
  }
  return nullptr;
}

// Used as a return type when inferring the IValue type of a Python object.
struct InferredType {
  /* implicit */ InferredType(TypePtr type) : type_(std::move(type)) {}
  /* implicit */ InferredType(std::string reason)
      : type_(nullptr), reason_(std::move(reason)) {}
  TypePtr type() const {
    TORCH_INTERNAL_ASSERT(
        type_,
        "Tried to get the type from an InferredType but the type is null. ",
        "Reason: ",
        reason_);
    return type_;
  }
  bool success() const {
    return type_ != nullptr;
  }
  const std::string& reason() const {
    TORCH_INTERNAL_ASSERT(!type_);
    return reason_;
  }

private:
  TypePtr type_;
  std::string reason_;
};

TORCH_API bool containsAnyType(const TypePtr& type);

} // namespace c10<|MERGE_RESOLUTION|>--- conflicted
+++ resolved
@@ -1985,7 +1985,6 @@
   }
 };
 
-<<<<<<< HEAD
 template <>
 struct getTypePtr_<at::OptionalTensorRef> final {
   static const auto& call() {
@@ -1994,12 +1993,8 @@
   }
 };
 
-template <class... Contained>
-struct getTypePtr_<std::tuple<Contained...>> final {
-=======
 template <class... Contained, bool fake>
 struct getMaybeFakeTypePtr_<std::tuple<Contained...>, fake> final {
->>>>>>> ddf45de6
   static const auto& call() {
     static auto type = ([]() {
       std::vector<TypePtr> contained_types = {
